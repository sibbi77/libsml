--- conflicted
+++ resolved
@@ -118,11 +118,7 @@
 	
 	l->status = sml_status_parse(buf);
 	if (sml_buf_has_errors(buf)) goto error;
-<<<<<<< HEAD
-
-=======
-	
->>>>>>> 1ab32a5e
+	
 	l->val_time = sml_time_parse(buf);
 	if (sml_buf_has_errors(buf)) goto error;
 	
