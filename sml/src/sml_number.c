--- conflicted
+++ resolved
@@ -29,11 +29,7 @@
 
 void *sml_number_init(u64 number, unsigned char type, int size) {
 	
-<<<<<<< HEAD
-	unsigned char* bytes = (unsigned char*)&number;
-=======
 	const char * bytes = ( const char * ) &number;
->>>>>>> f5b3c9db
 
 	// Swap bytes of big-endian number so that
 	// memcpy copies the right part
@@ -41,18 +37,12 @@
 		  bytes += sizeof(u64) - size;
 	}
 
-<<<<<<< HEAD
-	unsigned char *np = malloc(size);
-	memset(np, 0, size);
-	memcpy(np, bytes, size);
-=======
 	char * np = malloc( size );
 	if ( np == NULL ) {
 		goto error;
 	}
 	memcpy(np, bytes, size);
 
->>>>>>> f5b3c9db
 	return np;
 
 error:
